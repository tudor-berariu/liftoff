--- conflicted
+++ resolved
@@ -144,27 +144,24 @@
     return dict({}), dict({})
 
 
-<<<<<<< HEAD
+
 def collect_runs(  # pylint: disable=C0330
     exp_path: str,
     individual: bool = False,
     just_title: bool = False,
     filters: List[str] = [],
     get_all: bool = False,
+    show_id: bool = False,
 ):
-=======
-def collect_runs(exp_path: str, individual: bool = False,
-                 just_title: bool = False, show_id: bool = False):
->>>>>>> eb7c3481
     all_runs = dict({})  # type: Dict[str, Any]
     for run_path, _, files in os.walk(exp_path):
         if ".__leaf" in files:
             summary = get_run_summary(run_path)
-<<<<<<< HEAD
+
             if (not summary) and (not get_all):
                 continue
             details, full_details = get_run_parameters(
-                run_path, just_title=just_title
+                run_path, just_title=just_title, show_id=show_id
             )
 
             not_good = False
@@ -178,11 +175,7 @@
 
             if not_good:
                 continue
-=======
-            details = get_run_parameters(run_path, 
-                                        just_title=just_title,
-                                        show_id=show_id)
->>>>>>> eb7c3481
+
 
             if individual:
                 all_runs[run_path] = (summary, details)
@@ -270,19 +263,14 @@
 
     print("Experiment", clr(exp_name, "yellow", attrs=["bold"]), "\n")
 
-<<<<<<< HEAD
     all_runs = collect_runs(
         exp_path,
         args.individual,
         just_title=args.just_title,
         filters=[tuple(cond.split("=")) for cond in args.filters],
         get_all=args.get_all,
-    )
-=======
-    all_runs = collect_runs(exp_path, args.individual,
-                            just_title=args.just_title,
-                            show_id=args.show_id)
->>>>>>> eb7c3481
+        show_id=args.show_id,
+    )
     sort_criteria = process_sort_fields(args.sort_fields)
     if not args.individual:
         all_runs = aggregate(all_runs, sort_criteria)
